--- conflicted
+++ resolved
@@ -8,14 +8,6 @@
 
 Changelogs for this project are recorded in this file since v0.2.0.
 
-<<<<<<< HEAD
-## [v0.3.1]
-
-### Fixed
-
-* Fixed a bug in `TimeSeriesSVC` and `TimeSeriesSVR` that caused user-input 
-`gamma` to be ignored (always treated as if it were `"auto"`) for `gak` kernel
-=======
 ## [Towards v0.4.0]
 
 ### Changed
@@ -35,7 +27,13 @@
 for test time datasets to have a different length from the one that was
 passed at fit time
 
->>>>>>> c0a28e89
+## [v0.3.1]
+
+### Fixed
+
+* Fixed a bug in `TimeSeriesSVC` and `TimeSeriesSVR` that caused user-input 
+`gamma` to be ignored (always treated as if it were `"auto"`) for `gak` kernel
+
 
 ## [v0.3.0]
 
