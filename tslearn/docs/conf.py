# -*- coding: utf-8 -*-
#
# tslearn documentation build configuration file, created by
# sphinx-quickstart on Mon May  8 21:34:49 2017.
#
# This file is execfile()d with the current directory set to its
# containing dir.
#
# Note that not all possible configuration values are present in this
# autogenerated file.
#
# All configuration values have a default; values that are commented out
# serve to show the default.

import sys
import os
import warnings
import sphinx_bootstrap_theme
import subprocess

# If extensions (or modules to document with autodoc) are in another directory,
# add these directories to sys.path here. If the directory is relative to the
# documentation root, use os.path.abspath to make it absolute, like shown here.
on_rtd = os.environ.get('READTHEDOCS') == 'True'
if not on_rtd:
    sys.path.insert(0, os.path.join(os.path.dirname(__file__), '../..'))
rtd_version = os.environ.get('READTHEDOCS_VERSION', 'local')

# -- General configuration ------------------------------------------------

# If your documentation needs a minimal Sphinx version, state it here.
# needs_sphinx = '1.0'

# Add any Sphinx extension module names here, as strings. They can be
# extensions coming with Sphinx (named 'sphinx.ext.*') or your custom
# ones.
extensions = [
    'sphinx.ext.autodoc',
    'sphinx.ext.autosummary',
    'sphinx.ext.doctest',
    'sphinx.ext.mathjax',
    'sphinx.ext.intersphinx',
    'sphinx.ext.linkcode',
    'sphinx_gallery.gen_gallery',
    'numpydoc',
    'nbsphinx'
]

numpydoc_show_class_members = True
numpydoc_class_members_toctree = False

autosummary_generate = True
autosummary_generate_overwrite = False

intersphinx_mapping = {
    'python': ('https://docs.python.org/{.major}'.format(
        sys.version_info), None),
    'numpy': ('https://numpy.org/doc/stable', None),
    'scipy': ('https://docs.scipy.org/doc/scipy/reference', None),
    'matplotlib': ('https://matplotlib.org/', None),
    'sklearn': ('https://scikit-learn.org/stable', None)
}

from sphinx_gallery.scrapers import matplotlib_scraper

class matplotlib_svg_scraper(object):

    def __repr__(self):
        return self.__class__.__name__

    def __call__(self, *args, **kwargs):
        return matplotlib_scraper(*args, format='svg', **kwargs)

sphinx_gallery_conf = {
    'examples_dirs': ['./examples'],
    'gallery_dirs': ['./auto_examples'],
    'reference_url':  {'tslearn': None},
    'default_thumb_file': '_static/img/logo.png',
    'backreferences_dir': 'gen_modules/backreferences',
    'doc_module': ('tslearn',),
    'subsection_order': ["examples", "examples/metrics", "examples/neighbors",
                         "examples/clustering", "examples/classification",
                         "examples/misc"].index,
    'image_scrapers': (matplotlib_svg_scraper(),),
    # 'binder': {
    #     # Required keys
    #     'org': 'rtavenar',
    #     'repo': 'tslearn',
    #     'branch': 'master',
    #     'binderhub_url': 'https://mybinder.org',
    #     'dependencies': '../../requirements.txt',
    #     # Optional keys
    #     'use_jupyter_lab': True
    # }
}

# Add any paths that contain templates here, relative to this directory.
templates_path = ['_templates']

# The suffix of source filenames.
source_suffix = '.rst'

# The encoding of source files.
#source_encoding = 'utf-8'

# The master toctree document.
master_doc = 'index'

# General information about the project.
project = u'tslearn'
copyright = u'2017, Romain Tavenard'

# The version info for the project you're documenting, acts as replacement for
# |version| and |release|, also used in various other places throughout the
# built documents.
#
import tslearn
version = tslearn.__version__
# The full version, including alpha/beta/rc tags.
release = tslearn.__version__

# The language for content autogenerated by Sphinx. Refer to documentation
# for a list of supported languages.
#language = None

# There are two options for replacing |today|: either, you set today to some
# non-false value, then it is used:
#today = ''
# Else, today_fmt is used as the format for a strftime call.
#today_fmt = '%B %d, %Y'

# List of patterns, relative to source directory, that match files and
# directories to ignore when looking for source files.
exclude_patterns = ['_build', '**.ipynb_checkpoints']

# The reST default role (used for this markup: `text`) to use for all
# documents.
#default_role = None

# If true, '()' will be appended to :func: etc. cross-reference text.
#add_function_parentheses = True

# If true, the current module name will be prepended to all description
# unit titles (such as .. function::).
#add_module_names = True

# If true, sectionauthor and moduleauthor directives will be shown in the
# output. They are ignored by default.
#show_authors = False

# The name of the Pygments (syntax highlighting) style to use.
pygments_style = 'sphinx'

# A list of ignored prefixes for module index sorting.
#modindex_common_prefix = []

# If true, keep warnings as "system message" paragraphs in the built documents.
#keep_warnings = False


# -- Options for HTML output ----------------------------------------------

# The theme to use for HTML and HTML Help pages.  See the documentation for
# a list of builtin themes.
# html_theme = 'sphinx_rtd_theme'
html_theme = 'bootstrap'
html_theme_path = sphinx_bootstrap_theme.get_html_theme_path()
html_theme_options = {
    # Tab name for entire site. (Default: "Site")
    'navbar_site_name': "Site map",

    'navbar_links': [
        ("Quick Start", "quickstart"),
        ("User Guide", "user_guide/userguide"),
        ("API", "reference"),
        ("Examples", "auto_examples/index"),
        ("Citing tslearn", "citing"),
    ],

    # Render the next and previous page links in navbar. (Default: true)
    'navbar_sidebarrel': False,

    # Render the current pages TOC in the navbar. (Default: true)
    'navbar_pagenav': False,

    # Tab name for the current pages TOC. (Default: "Page")
    'navbar_pagenav_name': "Current Page",

    # Global TOC depth for "site" navbar tab. (Default: 1)
    # Switching to -1 shows all levels.
    'globaltoc_depth': -1,
    'globaltoc_includehidden': "false",

    # Location of link to source.
    # Options are "nav" (default), "footer" or anything else to exclude.
    'source_link_position': "exclude",

    # Bootswatch (http://bootswatch.com/) theme.
    #
    # Options are nothing (default) or the name of a valid theme
    # such as "cosmo" or "sandstone".
    #
    # The set of valid themes depend on the version of Bootstrap
    # that's used (the next config option).
    #
    # Currently, the supported themes are:
    # - Bootstrap 2: https://bootswatch.com/2
    # - Bootstrap 3: https://bootswatch.com/3
    'bootswatch_theme': "lumen"
}

def setup(app):
<<<<<<< HEAD
    app.add_css_file("custom.css") # also can be a full URL
=======
    app.add_stylesheet("custom.css") # also can be a full URL
    if rtd_version != 'stable':
        app.add_javascript("custom.js")

>>>>>>> ca525ff4

# Theme options are theme-specific and customize the look and feel of a theme
# further.  For a list of options available for each theme, see the
# documentation.
#html_theme_options = {}

# Add any paths that contain custom themes here, relative to this directory.
#html_theme_path = []

# The name for this set of Sphinx documents.  If None, it defaults to
# "<project> v<release> documentation".
#html_title = None

# A shorter title for the navigation bar.  Default is the same as html_title.
#html_short_title = None

# The name of an image file (relative to this directory) to place at the top
# of the sidebar.
#html_logo = None

# The name of an image file (within the static path) to use as favicon of the
# docs.  This file should be a Windows icon file (.ico) being 16x16 or 32x32
# pixels large.
#html_favicon = None

# Add any paths that contain custom static files (such as style sheets) here,
# relative to this directory. They are copied after the builtin static files,
# so a file named "default.css" will overwrite the builtin "default.css".
html_static_path = ['_static']

# Add any extra paths that contain custom files (such as robots.txt or
# .htaccess) here, relative to this directory. These files are copied
# directly to the root of the documentation.
#html_extra_path = []

# If not '', a 'Last updated on:' timestamp is inserted at every page bottom,
# using the given strftime format.
#html_last_updated_fmt = '%b %d, %Y'

# If true, SmartyPants will be used to convert quotes and dashes to
# typographically correct entities.
#html_use_smartypants = True

# Custom sidebar templates, maps document names to template names.
#html_sidebars = {}

# Additional templates that should be rendered to pages, maps page names to
# template names.
#html_additional_pages = {}

# If false, no module index is generated.
#html_domain_indices = True

# If false, no index is generated.
#html_use_index = True

# If true, the index is split into individual pages for each letter.
#html_split_index = False

# If true, links to the reST sources are added to the pages.
#html_show_sourcelink = True

# If true, "Created using Sphinx" is shown in the HTML footer. Default is True.
#html_show_sphinx = True

# If true, "(C) Copyright ..." is shown in the HTML footer. Default is True.
#html_show_copyright = True

# If true, an OpenSearch description file will be output, and all pages will
# contain a <link> tag referring to it.  The value of this option must be the
# base URL from which the finished HTML is served.
#html_use_opensearch = ''

# This is the file name suffix for HTML files (e.g. ".xhtml").
#html_file_suffix = None

# Output file base name for HTML help builder.
htmlhelp_basename = 'tslearndoc'


# -- Options for LaTeX output ---------------------------------------------

latex_elements = {
# The paper size ('letterpaper' or 'a4paper').
#'papersize': 'letterpaper',

# The font size ('10pt', '11pt' or '12pt').
#'pointsize': '10pt',

# Additional stuff for the LaTeX preamble.
#'preamble': '',
}

# Grouping the document tree into LaTeX files. List of tuples
# (source start file, target name, title,
#  author, documentclass [howto, manual, or own class]).
latex_documents = [
  ('index', 'tslearn.tex', u'tslearn Documentation',
   u'Romain Tavenard', 'manual'),
]

# The name of an image file (relative to this directory) to place at the top of
# the title page.
#latex_logo = None

# For "manual" documents, if this is true, then toplevel headings are parts,
# not chapters.
#latex_use_parts = False

# If true, show page references after internal links.
#latex_show_pagerefs = False

# If true, show URL addresses after external links.
#latex_show_urls = False

# Documents to append as an appendix to all manuals.
#latex_appendices = []

# If false, no module index is generated.
#latex_domain_indices = True


# -- Options for manual page output ---------------------------------------

# One entry per manual page. List of tuples
# (source start file, name, description, authors, manual section).
man_pages = [
    ('index', 'tslearn', u'tslearn Documentation',
     [u'Romain Tavenard'], 1)
]

# If true, show URL addresses after external links.
#man_show_urls = False


# -- Options for Texinfo output -------------------------------------------

# Grouping the document tree into Texinfo files. List of tuples
# (source start file, target name, title, author,
#  dir menu entry, description, category)
texinfo_documents = [
  ('index', 'tslearn', u'tslearn Documentation',
   u'Romain Tavenard', 'tslearn', 'One line description of project.',
   'Miscellaneous'),
]

# Documents to append as an appendix to all manuals.
#texinfo_appendices = []

# If false, no module index is generated.
#texinfo_domain_indices = True

# How to display URL addresses: 'footnote', 'no', or 'inline'.
#texinfo_show_urls = 'footnote'

# If true, do not generate a @detailmenu in the "Top" node's menu.
#texinfo_no_detailmenu = False

# The following is used by sphinx.ext.linkcode to provide links to github
REVISION_CMD = 'git rev-parse --short HEAD'


def _get_git_revision():
    try:
        revision = subprocess.check_output(REVISION_CMD.split()).strip()
    except (subprocess.CalledProcessError, OSError):
        print('Failed to execute git to get revision')
        return None
    return revision.decode('utf-8')

def linkcode_resolve(domain, info):
    def find_source():
        # try to find the file and line number, based on code from numpy:
        # https://github.com/numpy/numpy/blob/master/doc/source/conf.py#L286
        obj = sys.modules[info['module']]
        for part in info['fullname'].split('.'):
            obj = getattr(obj, part)
        import inspect
        import os
        fn = inspect.getsourcefile(obj)
        fn = os.path.relpath(fn, start=os.path.dirname(tslearn.__file__))
        source, lineno = inspect.getsourcelines(obj)
        return fn, lineno, lineno + len(source) - 1

    if domain != 'py' or not info['module']:
        return None
    try:
        filename = 'tslearn/%s#L%d-L%d' % find_source()
    except Exception:
        filename = info['module'].replace('.', '/') + '.py'
    revision = _get_git_revision()
    return "https://github.com/tslearn-team/tslearn/blob/%s/%s" % (revision,
                                                                   filename)


warnings.filterwarnings("ignore", category=UserWarning,
                        message='Matplotlib is currently using agg, which is a'
                                ' non-GUI backend, so cannot show the figure.')<|MERGE_RESOLUTION|>--- conflicted
+++ resolved
@@ -210,14 +210,9 @@
 }
 
 def setup(app):
-<<<<<<< HEAD
     app.add_css_file("custom.css") # also can be a full URL
-=======
-    app.add_stylesheet("custom.css") # also can be a full URL
     if rtd_version != 'stable':
         app.add_javascript("custom.js")
-
->>>>>>> ca525ff4
 
 # Theme options are theme-specific and customize the look and feel of a theme
 # further.  For a list of options available for each theme, see the
