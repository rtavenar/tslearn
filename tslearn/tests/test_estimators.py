"""
The :mod:`tslearn.testing_utils` module includes various utilities that can
be used for testing.
"""

import tslearn
import pkgutil
import inspect
from operator import itemgetter

import sklearn
from sklearn.base import (BaseEstimator, ClassifierMixin, ClusterMixin,
                          RegressorMixin, TransformerMixin)

try:
    # Most recent
    from sklearn.utils._testing import SkipTest
except ImportError:
    # Deprecated from sklearn v0.24 onwards
    from sklearn.utils.testing import SkipTest
from sklearn.exceptions import SkipTestWarning
from sklearn.utils.estimator_checks import (
    check_no_attributes_set_in_init,
    check_parameters_default_constructible
)
from tslearn.tests.sklearn_patches import (
                             check_clustering,
                             check_non_transf_est_n_iter,
                             check_fit_idempotent,
                             check_classifiers_classes,
                             check_classifiers_train,
                             check_estimators_pickle,
                             check_supervised_y_2d,
                             check_regressor_data_not_an_array,
                             check_regressors_int_patched,
                             check_classifiers_cont_target,
                             check_pipeline_consistency,
                             yield_all_checks)
from tslearn.shapelets import LearningShapelets, SerializableShapeletModel
import warnings
import pytest


# Patching some check functions to work on ts data instead of tabular data.
checks = sklearn.utils.estimator_checks
checks._yield_all_checks = yield_all_checks
checks.check_clustering = check_clustering
checks.check_non_transformer_estimators_n_iter = check_non_transf_est_n_iter
checks.check_fit_idempotent = check_fit_idempotent
checks.check_classifiers_classes = check_classifiers_classes
checks.check_classifiers_train = check_classifiers_train
checks.check_estimators_pickle = check_estimators_pickle
checks.check_supervised_y_2d = check_supervised_y_2d
checks.check_regressor_data_not_an_array = check_regressor_data_not_an_array
checks.check_regressors_int = check_regressors_int_patched
checks.check_classifiers_regression_target = check_classifiers_cont_target
checks.check_pipeline_consistency = check_pipeline_consistency


def _get_all_classes():
    # Walk through all the packages from our base_path and
    # add all the classes to a list
    all_classes = []
    base_path = tslearn.__path__
    for _, name, _ in pkgutil.walk_packages(path=base_path,
                                            prefix='tslearn.'):
        try:
            module = __import__(name, fromlist="dummy")
        except ImportError:
            if name.endswith('shapelets'):
                # keras is likely not installed
                warnings.warn('Skipped common tests for shapelets '
                              'as it could not be imported. keras '
                              '(and tensorflow) are probably not '
                              'installed!')
                continue
            else:
                raise

        all_classes.extend(inspect.getmembers(module, inspect.isclass))
    return all_classes


def is_abstract(c):
    if not(hasattr(c, '__abstractmethods__')):
        return False
    if not len(c.__abstractmethods__):
        return False
    return True


def is_sklearn(x):
    return inspect.getmodule(x).__name__.startswith('sklearn')


def get_estimators(type_filter='all'):
    """Return a list of classes that inherit from `sklearn.BaseEstimator`.
    This code is based on `sklearn.utils.testing.all_estimators`.

    Parameters
    ----------
    type_filter : str (default: 'all')
        A value in ['all', 'classifier', 'transformer', 'cluster'] which
        defines which type of estimators to retrieve

    Returns
    -------
    list
        Collection of estimators of the type specified in `type_filter`
    """

    if type_filter not in ['all', 'classifier', 'transformer', 'cluster']:
        # TODO: make this exception more specific
        raise Exception("type_filter should be element of "
                        "['all', 'classifier', 'transformer', 'cluster']")

    all_classes = _get_all_classes()

    # Filter out those that are not a subclass of `sklearn.BaseEstimator`
    all_classes = [c for c in set(all_classes)
                   if issubclass(c[1], BaseEstimator)]

    # get rid of abstract base classes
    all_classes = filter(lambda c: not is_abstract(c[1]), all_classes)

    # only keep those that are from tslearn
    all_classes = filter(lambda c: not is_sklearn(c[1]), all_classes)

    # Now filter out the estimators that are not of the specified type
    filters = {
        'all': [ClassifierMixin, RegressorMixin,
                TransformerMixin, ClusterMixin],
        'classifier': [ClassifierMixin],
        'transformer': [TransformerMixin],
        'cluster': [ClusterMixin]
    }[type_filter]
    filtered_classes = []
    for _class in all_classes:
        if any([issubclass(_class[1], mixin) for mixin in filters]):
            filtered_classes.append(_class)

    # Remove duplicates and return the list of remaining estimators
    return sorted(set(filtered_classes), key=itemgetter(0))


def check_estimator(Estimator):
    """Check if estimator adheres to scikit-learn conventions.
    This estimator will run an extensive test-suite for input validation,
    shapes, etc.
    Additional tests for classifiers, regressors, clustering or transformers
    will be run if the Estimator class inherits from the corresponding mixin
    from sklearn.base.
    This test can be applied to classes or instances.
    Classes currently have some additional tests that related to construction,
    while passing instances allows the testing of multiple options.
    Parameters
    ----------
    estimator : estimator object or class
        Estimator to check. Estimator is a class object or instance.
    """
    if isinstance(Estimator, type):
        # got a class
        name = Estimator.__name__
        estimator = Estimator()

        check_parameters_default_constructible(name, Estimator)
        check_no_attributes_set_in_init(name, estimator)
    else:
        # got an instance
        estimator = Estimator
        name = type(estimator).__name__

    if hasattr(estimator, 'max_iter'):
        if (isinstance(estimator, LearningShapelets) or
                isinstance(estimator, SerializableShapeletModel)):
            estimator.set_params(max_iter=100)
        else:
            estimator.set_params(max_iter=10)
    if hasattr(estimator, 'total_lengths'):
        estimator.set_params(total_lengths=1)
    if hasattr(estimator, 'probability'):
        estimator.set_params(probability=True)

    for check in checks._yield_all_checks(name, estimator):
        try:
            check(name, estimator)
        except SkipTest as exception:
            # the only SkipTest thrown currently results from not
            # being able to import pandas.
            warnings.warn(str(exception), SkipTestWarning)


@pytest.mark.parametrize('name, Estimator', get_estimators('all'))
def test_all_estimators(name, Estimator):
    """Test all the estimators in tslearn."""
    allow_nan = (hasattr(checks, 'ALLOW_NAN') and
                 Estimator().get_tags()["allow_nan"])
    if allow_nan:
        checks.ALLOW_NAN.append(name)
<<<<<<< HEAD
    if name in ["ShapeletModel", "SerializableShapeletModel"]:
=======
    if name in ["GlobalAlignmentKernelKMeans"]:
>>>>>>> 0d4c4ce5
        # Deprecated models
        return
    check_estimator(Estimator)<|MERGE_RESOLUTION|>--- conflicted
+++ resolved
@@ -197,11 +197,8 @@
                  Estimator().get_tags()["allow_nan"])
     if allow_nan:
         checks.ALLOW_NAN.append(name)
-<<<<<<< HEAD
-    if name in ["ShapeletModel", "SerializableShapeletModel"]:
-=======
-    if name in ["GlobalAlignmentKernelKMeans"]:
->>>>>>> 0d4c4ce5
+    if name in ["GlobalAlignmentKernelKMeans", "ShapeletModel",
+                "SerializableShapeletModel"]:
         # Deprecated models
         return
     check_estimator(Estimator)