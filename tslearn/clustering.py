--- conflicted
+++ resolved
@@ -148,12 +148,8 @@
         None, the random number generator is the RandomState instance used by
         `np.random`. Used when ``sample_size is not None``.
     **kwds : optional keyword parameters
-<<<<<<< HEAD
         Any further parameters are passed directly to the distance function,
         just as for the `metric_params` parameter.
-=======
-        Any further parameters are passed directly to the distance function.
->>>>>>> ea9fe503
 
     Returns
     -------
@@ -270,8 +266,7 @@
     sigma : float or "auto" (default: "auto")
         Bandwidth parameter for the Global Alignment kernel. If set to 'auto',
         it is computed based on a sampling of the training set
-<<<<<<< HEAD
-        (cf :ref:`tslearn.metrics.sigma_gak <fun-sigmagak>`)
+        (cf :ref:`tslearn.metrics.sigma_gak <fun-tslearn.metrics.sigma_gak>`)
 
     n_jobs : int or None, optional (default=None)
         The number of jobs to run in parallel for GAK cross-similarity matrix
@@ -281,9 +276,6 @@
         `Glossary <https://scikit-learn.org/stable/glossary.html#term-n-jobs>`
         for more details.
 
-=======
-        (cf :ref:`tslearn.metrics.sigma_gak <fun-tslearn.metrics.sigma_gak>`)
->>>>>>> ea9fe503
     verbose : bool (default: False)
         Whether or not to print information about the inertia while learning
         the model.
